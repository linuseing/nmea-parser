--- conflicted
+++ resolved
@@ -15,12 +15,8 @@
 */
 use super::*;
 
-<<<<<<< HEAD
-=======
 use std::num::ParseIntError;
-use regex::Regex;
-
->>>>>>> 20ce0d40
+
 #[doc(hidden)]
 /// Make a key for storing NMEA sentence fragments
 pub fn make_fragment_key(sentence_type: &String, message_id: u64, fragment_count: u8, fragment_number: u8, radio_channel_code: &str) -> String {
